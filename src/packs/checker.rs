// Module declarations
mod dependency;
pub(crate) mod layer;

mod common_test;
mod folder_privacy;
mod output_helper;
pub(crate) mod pack_checker;
mod privacy;
pub(crate) mod reference;
mod visibility;

// Internal imports
use crate::packs::pack::write_pack_to_disk;
use crate::packs::pack::Pack;
use crate::packs::package_todo;
use crate::packs::reference_extractor::get_all_references_new;
use crate::packs::Configuration;

use anyhow::bail;
// External imports
use rayon::prelude::IntoParallelIterator;
use rayon::prelude::IntoParallelRefIterator;
use rayon::prelude::ParallelIterator;
use reference::Reference;
use std::collections::HashMap;
use std::fmt;
use std::fmt::Display;
use std::fmt::Formatter;
use std::{collections::HashSet, path::PathBuf};
use tracing::debug;

<<<<<<< HEAD
=======
use super::bin_locater;
use super::reference_extractor::get_all_references;

>>>>>>> b08462be
#[derive(PartialEq, Clone, Eq, Hash, Debug)]
pub struct ViolationIdentifier {
    pub violation_type: String,
    pub strict: bool,
    pub file: String,
    pub constant_name: String,
    pub referencing_pack_name: String,
    pub defining_pack_name: String,
}
#[derive(PartialEq, Clone, Eq, Hash, Debug)]
pub struct Violation {
    message: String,
    pub identifier: ViolationIdentifier,
}

pub(crate) trait CheckerInterface {
    fn check(
        &self,
        reference: &Reference,
        configuration: &Configuration,
    ) -> anyhow::Result<Option<Violation>>;

    fn violation_type(&self) -> String;
}

pub(crate) trait ValidatorInterface {
    fn validate(&self, configuration: &Configuration) -> Option<Vec<String>>;
}

#[derive(Debug, PartialEq)]
pub struct CheckAllResult {
    reportable_violations: HashSet<Violation>,
    stale_violations: Vec<ViolationIdentifier>,
    strict_mode_violations: Vec<ViolationIdentifier>,
}

impl CheckAllResult {
    pub fn has_violations(&self) -> bool {
        !self.reportable_violations.is_empty()
            || !self.stale_violations.is_empty()
            || !self.strict_mode_violations.is_empty()
    }

    fn write_violations(&self, f: &mut Formatter<'_>) -> fmt::Result {
        if !self.reportable_violations.is_empty() {
            let mut sorted_violations: Vec<&Violation> =
                self.reportable_violations.iter().collect();
            sorted_violations.sort_by(|a, b| a.message.cmp(&b.message));

            writeln!(f, "{} violation(s) detected:", sorted_violations.len())?;

            for violation in sorted_violations {
                writeln!(f, "{}\n", violation.message)?;
            }
        }

        if !self.stale_violations.is_empty() {
            writeln!(
                f,
                "There were stale violations found, please run `{} update`",
                bin_locater::packs_bin_name(),
            )?;
        }

        if !self.strict_mode_violations.is_empty() {
            for v in self.strict_mode_violations.iter() {
                let error_message = build_strict_violation_message(v);
                writeln!(f, "{}", error_message)?;
            }
        }
        Ok(())
    }
}

impl Display for CheckAllResult {
    fn fmt(&self, f: &mut Formatter<'_>) -> fmt::Result {
        if self.has_violations() {
            self.write_violations(f)
        } else {
            write!(f, "No violations detected!")
        }
    }
}
struct CheckAllBuilder<'a> {
    configuration: &'a Configuration,
    found_violations: &'a FoundViolations,
}
#[derive(Debug)]
struct FoundViolations {
    absolute_paths: HashSet<PathBuf>,
    violations: HashSet<Violation>,
}

impl<'a> CheckAllBuilder<'a> {
    fn new(
        configuration: &'a Configuration,
        found_violations: &'a FoundViolations,
    ) -> Self {
        Self {
            configuration,
            found_violations,
        }
    }

    pub fn build(mut self) -> anyhow::Result<CheckAllResult> {
        let recorded_violations = &self.configuration.pack_set.all_violations;

        Ok(CheckAllResult {
            reportable_violations: self
                .build_reportable_violations(recorded_violations)
                .into_iter()
                .cloned()
                .collect(),
            stale_violations: self
                .build_stale_violations(recorded_violations)?
                .into_iter()
                .cloned()
                .collect(),
            strict_mode_violations: self
                .build_strict_mode_violations()
                .into_iter()
                .cloned()
                .collect(),
        })
    }

    fn build_reportable_violations(
        &mut self,
        recorded_violations: &HashSet<ViolationIdentifier>,
    ) -> HashSet<&'a Violation> {
        let reportable_violations =
            if self.configuration.ignore_recorded_violations {
                debug!("Filtering recorded violations is disabled in config");
                self.found_violations.violations.iter().collect()
            } else {
                self.found_violations
                    .violations
                    .iter()
                    .filter(|v| !recorded_violations.contains(&v.identifier))
                    .collect()
            };
        reportable_violations
    }

    fn build_stale_violations(
        &mut self,
        recorded_violations: &'a HashSet<ViolationIdentifier>,
    ) -> anyhow::Result<Vec<&'a ViolationIdentifier>> {
        let found_violation_identifiers: HashSet<&ViolationIdentifier> = self
            .found_violations
            .violations
            .par_iter()
            .map(|v| &v.identifier)
            .collect();
        let relative_files = self
            .found_violations
            .absolute_paths
            .iter()
            .map(|p| {
                p.strip_prefix(&self.configuration.absolute_root)
                    .map_err(|e| {
                        anyhow::Error::new(e).context(format!(
                            "Failed to strip prefix from {:?}",
                            &self.configuration.absolute_root
                        ))
                    })
                    .and_then(|path| {
                        path.to_str().ok_or_else(|| {
                            anyhow::Error::new(std::fmt::Error).context(
                                format!(
                                    "Path ({:?}) cannot be converted to &str",
                                    &path
                                ),
                            )
                        })
                    })
            })
            .collect::<anyhow::Result<HashSet<&str>>>()?;

        let stale_violations = recorded_violations
            .par_iter()
            .filter(|v_identifier| {
                Self::is_stale_violation(
                    &relative_files,
                    &found_violation_identifiers,
                    v_identifier,
                )
            })
            .collect::<Vec<&ViolationIdentifier>>();
        Ok(stale_violations)
    }

    fn is_stale_violation(
        relative_files: &HashSet<&str>,
        found_violation_identifiers: &HashSet<&ViolationIdentifier>,
        todo_violation_identifier: &ViolationIdentifier,
    ) -> bool {
        let violation_path_exists =
            relative_files.contains(todo_violation_identifier.file.as_str());
        if violation_path_exists {
            !found_violation_identifiers.contains(todo_violation_identifier)
        } else {
            true // The todo violation references a file that no longer exists
        }
    }

    fn build_strict_mode_violations(&self) -> Vec<&'a ViolationIdentifier> {
        self.found_violations
            .violations
            .iter()
            .filter(|v| v.identifier.strict)
            .map(|v| &v.identifier)
            .collect()
    }
}

pub(crate) fn check_all(
    configuration: &Configuration,
    files: Vec<String>,
) -> anyhow::Result<CheckAllResult> {
    let checkers = get_checkers(configuration);

    debug!("Intersecting input files with configuration included files");
    let absolute_paths: HashSet<PathBuf> =
        configuration.intersect_files(files.clone());

    let violations: HashSet<Violation> =
        get_all_violations(configuration, &absolute_paths, &checkers)?;
    let found_violations = FoundViolations {
        absolute_paths,
        violations,
    };
    CheckAllBuilder::new(configuration, &found_violations).build()
}

fn validate(configuration: &Configuration) -> Vec<String> {
    debug!("Running validators against packages");
    let validators: Vec<Box<dyn ValidatorInterface + Send + Sync>> = vec![
        Box::new(dependency::Checker {}),
        Box::new(layer::Checker {
            layers: configuration.layers.clone(),
        }),
    ];

    let mut validation_errors: Vec<String> = validators
        .iter()
        .filter_map(|v| v.validate(configuration))
        .flatten()
        .collect();
    validation_errors.dedup();
    debug!("Finished validators against packages");

    validation_errors
}

pub(crate) fn build_strict_violation_message(
    violation_identifier: &ViolationIdentifier,
) -> String {
    format!("{} cannot have {} violations on {} because strict mode is enabled for {} violations in the enforcing pack's package.yml file",
    violation_identifier.referencing_pack_name,
    violation_identifier.violation_type,
    violation_identifier.defining_pack_name,
    violation_identifier.violation_type,)
}

pub(crate) fn validate_all(
    configuration: &Configuration,
) -> anyhow::Result<()> {
    let validation_errors = validate(configuration);
    if !validation_errors.is_empty() {
        println!("{} validation error(s) detected:", validation_errors.len());
        for validation_error in validation_errors.iter() {
            println!("{}\n", validation_error);
        }

        bail!("Packwerk validate failed")
    } else {
        println!("Packwerk validate succeeded!");
        Ok(())
    }
}

pub(crate) fn update(configuration: &Configuration) -> anyhow::Result<()> {
    let checkers = get_checkers(configuration);

    let violations = get_all_violations(
        configuration,
        &configuration.included_files,
        &checkers,
    )?;

    let strict_violations = &violations
        .iter()
        .filter(|v| v.identifier.strict)
        .collect::<Vec<&Violation>>();
    if !strict_violations.is_empty() {
        for violation in strict_violations {
            let strict_message =
                build_strict_violation_message(&violation.identifier);
            println!("{}", strict_message);
        }
        println!(
            "{} strict mode violation(s) detected. These violations must be fixed for `check` to succeed.",
            &strict_violations.len()
        );
    }
    package_todo::write_violations_to_disk(configuration, violations);
    println!("Successfully updated package_todo.yml files!");

    Ok(())
}

pub(crate) fn remove_unnecessary_dependencies(
    configuration: &Configuration,
) -> anyhow::Result<()> {
    let unnecessary_dependencies = get_unnecessary_dependencies(configuration)?;
    for (pack, dependency_names) in unnecessary_dependencies.iter() {
        remove_reference_to_dependency(pack, dependency_names)?;
    }
    Ok(())
}

pub(crate) fn check_unnecessary_dependencies(
    configuration: &Configuration,
) -> anyhow::Result<()> {
    let unnecessary_dependencies = get_unnecessary_dependencies(configuration)?;
    if unnecessary_dependencies.is_empty() {
        Ok(())
    } else {
        for (pack, dependency_names) in unnecessary_dependencies.iter() {
            for dependency_name in dependency_names {
                println!(
                    "{} depends on {} but does not use it",
                    pack.name, dependency_name
                )
            }
        }
        let found_message = if unnecessary_dependencies.len() == 1 {
            "Found 1 unnecessary dependency".to_string()
        } else {
            format!(
                "Found {} unnecessary dependencies",
                unnecessary_dependencies.len()
            )
        };
        bail!(
            "{}. Run command with `--auto-correct` to remove them.",
            found_message,
        );
    }
}

fn get_unnecessary_dependencies(
    configuration: &Configuration,
) -> anyhow::Result<HashMap<Pack, Vec<String>>> {
    let references =
        get_all_references_new(configuration, &configuration.included_files)?;
    let mut edge_counts: HashMap<(String, String), i32> = HashMap::new();
    for reference in references {
        let defining_pack_name = reference.defining_pack_name;
        if let Some(defining_pack_name) = defining_pack_name {
            let edge_key =
                (reference.referencing_pack_name, defining_pack_name);

            edge_counts
                .entry(edge_key)
                .and_modify(|f| *f += 1)
                .or_insert(1);
        }
    }

    let mut unnecessary_dependencies: HashMap<Pack, Vec<String>> =
        HashMap::new();
    for pack in &configuration.pack_set.packs {
        for dependency_name in &pack.dependencies {
            let edge_key = (pack.name.clone(), dependency_name.clone());
            let edge_count = edge_counts.get(&edge_key).unwrap_or(&0);
            if edge_count == &0 {
                unnecessary_dependencies
                    .entry(pack.clone())
                    .or_default()
                    .push(dependency_name.clone());
            }
        }
    }

    Ok(unnecessary_dependencies)
}

fn get_all_violations(
    configuration: &Configuration,
    absolute_paths: &HashSet<PathBuf>,
    checkers: &Vec<Box<dyn CheckerInterface + Send + Sync>>,
) -> anyhow::Result<HashSet<Violation>> {
    let references = get_all_references_new(configuration, absolute_paths)?;
    debug!("Running checkers on resolved references");

    let violations = checkers
        .into_par_iter()
        .try_fold(HashSet::new, |mut acc, c| {
            for reference in &references {
                if let Some(violation) = c.check(reference, configuration)? {
                    acc.insert(violation);
                }
            }
            Ok(acc)
        })
        .try_reduce(HashSet::new, |mut acc, v| {
            acc.extend(v);
            Ok(acc)
        });

    debug!("Finished running checkers");

    violations
}

fn get_checkers(
    configuration: &Configuration,
) -> Vec<Box<dyn CheckerInterface + Send + Sync>> {
    vec![
        Box::new(dependency::Checker {}),
        Box::new(privacy::Checker {}),
        Box::new(visibility::Checker {}),
        Box::new(layer::Checker {
            layers: configuration.layers.clone(),
        }),
        Box::new(folder_privacy::Checker {}),
    ]
}

fn remove_reference_to_dependency(
    pack: &Pack,
    dependency_names: &[String],
) -> anyhow::Result<()> {
    let without_dependency = pack
        .dependencies
        .iter()
        .filter(|dependency| !dependency_names.contains(dependency));
    let updated_pack = Pack {
        dependencies: without_dependency.cloned().collect(),
        ..pack.clone()
    };
    write_pack_to_disk(&updated_pack)?;
    Ok(())
}
#[cfg(test)]
mod tests {
    use crate::packs::checker::{
        CheckAllResult, Violation, ViolationIdentifier,
    };

    #[test]
    fn test_write_violations() {
        let chec_result = CheckAllResult {
            reportable_violations: vec![
                Violation {
                    message: "foo/bar/file1.rb:10:5\nPrivacy violation: `::Foo::PrivateClass` is private to `foo`, but referenced from `bar`".to_string(),
                    identifier: ViolationIdentifier {
                        violation_type: "Privacy".to_string(),
                        strict: false,
                        file: "foo/bar/file1.rb".to_string(),
                        constant_name: "::Foo::PrivateClass".to_string(),
                        referencing_pack_name: "bar".to_string(),
                        defining_pack_name: "foo".to_string(),
                    }
                },
                Violation {
                    message: "foo/bar/file2.rb:15:3\nDependency violation: `::Foo::AnotherClass` is not allowed to depend on `::Bar::SomeClass`".to_string(),
                    identifier: ViolationIdentifier {
                        violation_type: "Dependency".to_string(),
                        strict: false,
                        file: "foo/bar/file2.rb".to_string(),
                        constant_name: "::Foo::AnotherClass".to_string(),
                        referencing_pack_name: "foo".to_string(),
                        defining_pack_name: "bar".to_string(),
                    }
                }
            ].iter().cloned().collect(),
            stale_violations: Vec::new(),
            strict_mode_violations: Vec::new(),
        };

        let expected_output = "2 violation(s) detected:
foo/bar/file1.rb:10:5
Privacy violation: `::Foo::PrivateClass` is private to `foo`, but referenced from `bar`

foo/bar/file2.rb:15:3
Dependency violation: `::Foo::AnotherClass` is not allowed to depend on `::Bar::SomeClass`

";

        let actual = format!("{}", chec_result);

        assert_eq!(actual, expected_output);
    }
}<|MERGE_RESOLUTION|>--- conflicted
+++ resolved
@@ -30,12 +30,7 @@
 use std::{collections::HashSet, path::PathBuf};
 use tracing::debug;
 
-<<<<<<< HEAD
-=======
 use super::bin_locater;
-use super::reference_extractor::get_all_references;
-
->>>>>>> b08462be
 #[derive(PartialEq, Clone, Eq, Hash, Debug)]
 pub struct ViolationIdentifier {
     pub violation_type: String,
