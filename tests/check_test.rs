use assert_cmd::Command;
use predicates::prelude::*;
use std::{error::Error, fs};

mod common;

pub fn stripped_output(output: Vec<u8>) -> String {
    String::from_utf8_lossy(&strip_ansi_escapes::strip(output)).to_string()
}

#[test]
fn test_check() -> Result<(), Box<dyn Error>> {
    let output = Command::cargo_bin("packs")?
        .arg("--project-root")
        .arg("tests/fixtures/simple_app")
        .arg("--debug")
        .arg("check")
        .assert()
        .failure()
        .get_output()
        .stdout
        .clone();

    let stripped_output = stripped_output(output);

    assert!(stripped_output.contains("2 violation(s) detected:"));
    assert!(stripped_output.contains("packs/foo/app/services/foo.rb:3:4\nDependency violation: `::Bar` belongs to `packs/bar`, but `packs/foo/package.yml` does not specify a dependency on `packs/bar`."));
    assert!(stripped_output.contains("packs/foo/app/services/foo.rb:3:4\nPrivacy violation: `::Bar` is private to `packs/bar`, but referenced from `packs/foo`"));

    common::teardown();
    Ok(())
}

#[test]
fn test_check_enforce_privacy_disabled() -> Result<(), Box<dyn Error>> {
    let output = Command::cargo_bin("packs")?
        .arg("--project-root")
        .arg("tests/fixtures/simple_app")
        .arg("--debug")
        .arg("--disable-enforce-privacy")
        .arg("check")
        .assert()
        .failure()
        .get_output()
        .stdout
        .clone();

    let stripped_output = stripped_output(output);

    assert!(stripped_output.contains("1 violation(s) detected:"));
    assert!(stripped_output.contains("packs/foo/app/services/foo.rb:3:4\nDependency violation: `::Bar` belongs to `packs/bar`, but `packs/foo/package.yml` does not specify a dependency on `packs/bar`."));

    common::teardown();
    Ok(())
}

#[test]
fn test_check_enforce_dependency_disabled() -> Result<(), Box<dyn Error>> {
    let output = Command::cargo_bin("packs")?
        .arg("--project-root")
        .arg("tests/fixtures/simple_app")
        .arg("--debug")
        .arg("--disable-enforce-dependencies")
        .arg("check")
        .assert()
        .failure()
        .get_output()
        .stdout
        .clone();

    let stripped_output = stripped_output(output);

    assert!(stripped_output.contains("1 violation(s) detected:"));
    assert!(stripped_output.contains("packs/foo/app/services/foo.rb:3:4\nPrivacy violation: `::Bar` is private to `packs/bar`, but referenced from `packs/foo`"));

    common::teardown();
    Ok(())
}

#[test]
fn test_check_with_single_file() -> Result<(), Box<dyn Error>> {
    let output = Command::cargo_bin("packs")?
        .arg("--project-root")
        .arg("tests/fixtures/simple_app")
        .arg("--debug")
        .arg("check")
        .arg("packs/foo/app/services/foo.rb")
        .assert()
        .failure()
        .get_output()
        .stdout
        .clone();

    let stripped_output = stripped_output(output);

    assert!(stripped_output.contains("2 violation(s) detected:"));
    assert!(stripped_output.contains("packs/foo/app/services/foo.rb:3:4\nDependency violation: `::Bar` belongs to `packs/bar`, but `packs/foo/package.yml` does not specify a dependency on `packs/bar`."));
    assert!(stripped_output.contains("packs/foo/app/services/foo.rb:3:4\nPrivacy violation: `::Bar` is private to `packs/bar`, but referenced from `packs/foo`"));

    common::teardown();
    Ok(())
}

#[test]
fn test_check_with_single_file_experimental_parser(
) -> Result<(), Box<dyn Error>> {
    let output = Command::cargo_bin("packs")?
        .arg("--project-root")
        .arg("tests/fixtures/simple_app")
        .arg("--debug")
        .arg("--experimental-parser")
        .arg("check")
        .arg("packs/foo/app/services/foo.rb")
        .assert()
        .failure()
        .get_output()
        .stdout
        .clone();

    let stripped_output = stripped_output(output);

    assert!(stripped_output.contains("2 violation(s) detected:"));
    assert!(stripped_output.contains("packs/foo/app/services/foo.rb:3:4\nDependency violation: `::Bar` belongs to `packs/bar`, but `packs/foo/package.yml` does not specify a dependency on `packs/bar`."));
    assert!(stripped_output.contains("packs/foo/app/services/foo.rb:3:4\nPrivacy violation: `::Bar` is private to `packs/bar`, but referenced from `packs/foo`"));

    common::teardown();
    Ok(())
}

#[test]
fn test_check_with_package_todo_file() -> Result<(), Box<dyn Error>> {
    Command::cargo_bin("packs")?
        .arg("--project-root")
        .arg("tests/fixtures/contains_package_todo")
        .arg("--debug")
        .arg("check")
        .assert()
        .success()
        .stdout(predicate::str::contains("No violations detected!"));

    common::teardown();

    Ok(())
}

#[test]
fn test_check_with_package_todo_file_ignoring_recorded_violations(
) -> Result<(), Box<dyn Error>> {
    let output = Command::cargo_bin("packs")?
        .arg("--project-root")
        .arg("tests/fixtures/contains_package_todo")
        .arg("--debug")
        .arg("check")
        .arg("--ignore-recorded-violations")
        .assert()
        .failure()
        .get_output()
        .stdout
        .clone();

    let stripped_output = stripped_output(output);
    assert!(stripped_output.contains("2 violation(s) detected:"));
    assert!(stripped_output.contains("packs/foo/app/services/foo.rb:3:4\nDependency violation: `::Bar` belongs to `packs/bar`, but `packs/foo/package.yml` does not specify a dependency on `packs/bar`."));
    assert!(stripped_output.contains("packs/foo/app/services/other_foo.rb:3:4\nDependency violation: `::Bar` belongs to `packs/bar`, but `packs/foo/package.yml` does not specify a dependency on `packs/bar`."));

    common::teardown();

    Ok(())
}

#[test]
fn test_check_with_experimental_parser() -> Result<(), Box<dyn Error>> {
    let output = Command::cargo_bin("packs")
        .unwrap()
        .arg("--project-root")
        .arg("tests/fixtures/simple_app")
        .arg("--experimental-parser")
        .arg("--debug")
        .arg("check")
        .assert()
        .failure()
        .get_output()
        .stdout
        .clone();

    let stripped_output = stripped_output(output);

    assert!(stripped_output.contains("2 violation(s) detected:"));
    assert!(stripped_output.contains("packs/foo/app/services/foo.rb:3:4\nDependency violation: `::Bar` belongs to `packs/bar`, but `packs/foo/package.yml` does not specify a dependency on `packs/bar`."));
    assert!(stripped_output.contains("packs/foo/app/services/foo.rb:3:4\nPrivacy violation: `::Bar` is private to `packs/bar`, but referenced from `packs/foo`"));

    common::teardown();
    Ok(())
}

#[test]
fn test_check_with_stale_violations() -> Result<(), Box<dyn Error>> {
    Command::cargo_bin("packs")
        .unwrap()
        .arg("--project-root")
        .arg("tests/fixtures/contains_stale_violations")
        .arg("check")
        .assert()
        .failure()
        .stdout(predicate::str::contains(
            "There were stale violations found, please run `packs update`",
        ));

    common::teardown();
    Ok(())
}

#[test]
fn test_check_with_stale_violations_when_file_no_longer_exists(
) -> Result<(), Box<dyn Error>> {
    Command::cargo_bin("packs")
        .unwrap()
        .arg("--project-root")
        .arg("tests/fixtures/contains_stale_violations_no_file")
        .arg("check")
        .assert()
        .failure()
        .stdout(predicate::str::contains(
            "There were stale violations found, please run `packs update`",
        ));

    common::teardown();
    Ok(())
}

#[test]
fn test_check_without_stale_violations() -> Result<(), Box<dyn Error>> {
    Command::cargo_bin("packs")
        .unwrap()
        .arg("--project-root")
        .arg("tests/fixtures/contains_package_todo")
        .arg("check")
        .assert()
        .success()
        .stdout(
            predicate::str::contains(
                "There were stale violations found, please run `packs update`",
            )
            .not(),
        );

    common::teardown();
    Ok(())
}

#[test]
fn test_check_with_strict_mode() -> Result<(), Box<dyn Error>> {
    Command::cargo_bin("packs")
        .unwrap()
        .arg("--project-root")
        .arg("tests/fixtures/uses_strict_mode")
        .arg("check")
        .assert()
        .failure()
        .stdout(predicate::str::contains(
            "packs/foo cannot have privacy violations on packs/bar because strict mode is enabled for privacy violations in the enforcing pack's package.yml file",
        ))
        .stdout(predicate::str::contains(
            "packs/foo cannot have dependency violations on packs/bar because strict mode is enabled for dependency violations in the enforcing pack's package.yml file",
        ));

    common::teardown();
    Ok(())
}

#[test]
fn test_check_contents() -> Result<(), Box<dyn Error>> {
    let project_root = "tests/fixtures/simple_app";
    let relative_path = "packs/foo/app/services/foo.rb";
    let foo_rb_contents =
        fs::read_to_string(format!("{}/{}", project_root, relative_path))?;

    let output = Command::cargo_bin("packs")?
        .arg("--project-root")
        .arg(project_root)
        .arg("--debug")
        .arg("check-contents")
        .arg(relative_path)
        .write_stdin(format!("\n\n\n{}", foo_rb_contents))
        .assert()
        .failure()
<<<<<<< HEAD
        .stdout(predicate::str::contains("2 violation(s) detected:"))
        .stdout(predicate::str::contains("packs/foo/app/services/foo.rb:3:4\nDependency violation: `::Bar` belongs to `packs/bar`, but `packs/foo/package.yml` does not specify a dependency on `packs/bar`."))
        .stdout(predicate::str::contains("packs/foo/app/services/foo.rb:3:4\nPrivacy violation: `::Bar` is private to `packs/bar`, but referenced from `packs/foo`"));
=======
        .get_output()
        .stdout
        .clone();

    let stripped_output = stripped_output(output);

    assert!(stripped_output.contains("2 violation(s) detected:"));
    assert!(stripped_output.contains("packs/foo/app/services/foo.rb:6:4\nDependency violation: `::Bar` belongs to `packs/bar`, but `packs/foo/package.yml` does not specify a dependency on `packs/bar`."));
    assert!(stripped_output.contains("packs/foo/app/services/foo.rb:6:4\nPrivacy violation: `::Bar` is private to `packs/bar`, but referenced from `packs/foo`"));
>>>>>>> b08462be

    common::teardown();
    Ok(())
}

#[test]
fn test_check_contents_ignoring_recorded_violations(
) -> Result<(), Box<dyn Error>> {
    let project_root = "tests/fixtures/contains_package_todo";
    let relative_path = "packs/foo/app/services/foo.rb";
    let foo_rb_contents =
        fs::read_to_string(format!("{}/{}", project_root, relative_path))?;

    let output = Command::cargo_bin("packs")?
        .arg("--project-root")
        .arg(project_root)
        .arg("--debug")
        .arg("check-contents")
        .arg("--ignore-recorded-violations")
        .arg(relative_path)
        .write_stdin(format!("\n\n\n{}", foo_rb_contents))
        .assert()
        .failure()
<<<<<<< HEAD
        .stdout(predicate::str::contains("1 violation(s) detected:"))
        .stdout(predicate::str::contains("packs/foo/app/services/foo.rb:3:4\nDependency violation: `::Bar` belongs to `packs/bar`, but `packs/foo/package.yml` does not specify a dependency on `packs/bar`."));
=======
        .get_output()
        .stdout
        .clone();

    let stripped_output = stripped_output(output);
    assert!(stripped_output.contains("1 violation(s) detected:"));
    assert!(stripped_output.contains("packs/foo/app/services/foo.rb:6:4\nDependency violation: `::Bar` belongs to `packs/bar`, but `packs/foo/package.yml` does not specify a dependency on `packs/bar`."));
>>>>>>> b08462be

    common::teardown();
    Ok(())
}<|MERGE_RESOLUTION|>--- conflicted
+++ resolved
@@ -284,21 +284,15 @@
         .write_stdin(format!("\n\n\n{}", foo_rb_contents))
         .assert()
         .failure()
-<<<<<<< HEAD
-        .stdout(predicate::str::contains("2 violation(s) detected:"))
-        .stdout(predicate::str::contains("packs/foo/app/services/foo.rb:3:4\nDependency violation: `::Bar` belongs to `packs/bar`, but `packs/foo/package.yml` does not specify a dependency on `packs/bar`."))
-        .stdout(predicate::str::contains("packs/foo/app/services/foo.rb:3:4\nPrivacy violation: `::Bar` is private to `packs/bar`, but referenced from `packs/foo`"));
-=======
-        .get_output()
-        .stdout
-        .clone();
-
-    let stripped_output = stripped_output(output);
-
-    assert!(stripped_output.contains("2 violation(s) detected:"));
-    assert!(stripped_output.contains("packs/foo/app/services/foo.rb:6:4\nDependency violation: `::Bar` belongs to `packs/bar`, but `packs/foo/package.yml` does not specify a dependency on `packs/bar`."));
-    assert!(stripped_output.contains("packs/foo/app/services/foo.rb:6:4\nPrivacy violation: `::Bar` is private to `packs/bar`, but referenced from `packs/foo`"));
->>>>>>> b08462be
+        .get_output()
+        .stdout
+        .clone();
+
+    let stripped_output = stripped_output(output);
+
+    assert!(stripped_output.contains("2 violation(s) detected:"));
+    assert!(stripped_output.contains("packs/foo/app/services/foo.rb:3:4\nDependency violation: `::Bar` belongs to `packs/bar`, but `packs/foo/package.yml` does not specify a dependency on `packs/bar`."));
+    assert!(stripped_output.contains("packs/foo/app/services/foo.rb:3:4\nPrivacy violation: `::Bar` is private to `packs/bar`, but referenced from `packs/foo`"));
 
     common::teardown();
     Ok(())
@@ -322,18 +316,13 @@
         .write_stdin(format!("\n\n\n{}", foo_rb_contents))
         .assert()
         .failure()
-<<<<<<< HEAD
-        .stdout(predicate::str::contains("1 violation(s) detected:"))
-        .stdout(predicate::str::contains("packs/foo/app/services/foo.rb:3:4\nDependency violation: `::Bar` belongs to `packs/bar`, but `packs/foo/package.yml` does not specify a dependency on `packs/bar`."));
-=======
         .get_output()
         .stdout
         .clone();
 
     let stripped_output = stripped_output(output);
     assert!(stripped_output.contains("1 violation(s) detected:"));
-    assert!(stripped_output.contains("packs/foo/app/services/foo.rb:6:4\nDependency violation: `::Bar` belongs to `packs/bar`, but `packs/foo/package.yml` does not specify a dependency on `packs/bar`."));
->>>>>>> b08462be
+    assert!(stripped_output.contains("packs/foo/app/services/foo.rb:3:4\nDependency violation: `::Bar` belongs to `packs/bar`, but `packs/foo/package.yml` does not specify a dependency on `packs/bar`."));
 
     common::teardown();
     Ok(())
